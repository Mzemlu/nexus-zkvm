--- conflicted
+++ resolved
@@ -28,16 +28,14 @@
     /// Public Parameters do not match circuit
     InvalidPP,
 
-<<<<<<< HEAD
+    /// The Nova prover produced an invalid proof
+    NovaProofError,
+
     /// SRS for polynomial commitment scheme is missing
     MissingSRS,
 
     /// An error occured while sampling the test SRS
     SRSSamplingError,
-=======
-    /// The Nova prover produced an invalid proof
-    NovaProofError,
->>>>>>> ce4cb496
 }
 use ProofError::*;
 
@@ -64,11 +62,7 @@
         match x {
             NovaError::R1CS(e) => WitnessError(e),
             NovaError::Synthesis(e) => CircuitError(e),
-<<<<<<< HEAD
-            NovaError::InvalidPublicInput => panic!("Nova Error: Invalid Public Input"),
-=======
             NovaError::InvalidPublicInput => NovaProofError,
->>>>>>> ce4cb496
         }
     }
 }
@@ -88,12 +82,9 @@
             SerError(e) => Some(e),
             WitnessError(e) => Some(e),
             InvalidPP => None,
-<<<<<<< HEAD
+            NovaProofError => None,
             MissingSRS => None,
             SRSSamplingError => None,
-=======
-            NovaProofError => None,
->>>>>>> ce4cb496
         }
     }
 }
@@ -107,12 +98,9 @@
             SerError(e) => write!(f, "{e}"),
             WitnessError(e) => write!(f, "{e}"),
             InvalidPP => write!(f, "invalid public parameters"),
-<<<<<<< HEAD
+            NovaProofError => write!(f, "invalid Nova proof"),
             MissingSRS => write!(f, "missing SRS"),
             SRSSamplingError => write!(f, "error sampling test SRS"),
-=======
-            NovaProofError => write!(f, "invalid Nova proof"),
->>>>>>> ce4cb496
         }
     }
 }